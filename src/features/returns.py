"""Return calculation functions for Index-Coin feature engineering."""

from __future__ import annotations

import pandas as pd


def compute_daily_returns(prices: pd.Series) -> pd.Series:
<<<<<<< HEAD
    """
    Compute daily percentage returns from a price series.
    
    Parameters:
    	prices (pd.Series): Series of prices; must be non-empty, numeric, and contain no negative values.
    
    Returns:
    	pd.Series: Series of daily returns computed as (P_t / P_{t-1}) - 1 with the same index as `prices` (the first element will be `NaN`).
    
    Raises:
    	TypeError: If `prices` is not a pandas Series.
    	ValueError: If `prices` is empty, contains non-numeric values, or contains negative values.
=======
    """Compute period-over-period percentage returns from a price series.

    Args:
        prices (pd.Series): Series of prices; must be non-empty, numeric, and contain no negative values.

    Returns:
        pd.Series: Series of daily returns computed as ``(P_t / P_{t-1}) - 1`` with
            the same index as ``prices``. The first element will be ``NaN``.

    Raises:
        TypeError: If ``prices`` is not a pandas Series.
        ValueError: If ``prices`` is empty or contains negative values.
>>>>>>> 8d7bc50e
    """
    if not isinstance(prices, pd.Series):
        raise TypeError("prices must be a pandas Series")
    if len(prices) == 0:
        raise ValueError("prices series cannot be empty")
    if (prices < 0).any():
        raise ValueError("prices cannot contain negative values")

    # Do not forward/backward fill to avoid silently propagating values.
    return prices.pct_change(fill_method=None)


def compute_cumulative_returns(returns: pd.Series) -> pd.Series:
<<<<<<< HEAD
    """
    Compute cumulative value series from periodic returns, initializing the starting value to 1.0.
    
    Parameters:
        returns (pd.Series): Series of periodic returns (e.g., daily returns). NaN values are allowed and indicate missing returns.
    
    Returns:
        pd.Series: Cumulative value series with the same index and length as `returns`. The first element is 1.0 and subsequent elements represent the compounded value: V_t = V_{t-1} * (1 + r_{t-1}). When a return is NaN, the cumulative value is carried forward unchanged.
    
    Raises:
        TypeError: If `returns` is not a pandas Series.
        ValueError: If `returns` is empty or contains non-numeric (non-NaN) values.
=======
    """Compute cumulative returns from a series of period returns.

    Args:
        returns (pd.Series): Series of period returns. NaN values are treated as zero returns.

    Returns:
        pd.Series: Series of cumulative returns computed as the cumulative product of (1 + r_t),
            with the same index as ``returns``.
>>>>>>> 8d7bc50e
    """
    return (1 + returns.fillna(0)).cumprod()


def compute_total_return(cumulative_returns: pd.Series) -> float:
    """Compute total return from cumulative returns series.

    Args:
        cumulative_returns (pd.Series): Series of cumulative returns.

    Returns:
        float: Total return computed as the final cumulative return minus 1.
    """
    final_value: float = cumulative_returns.iloc[-1]
    return final_value - 1


def annualize_returns(returns: pd.Series, periods_per_year: int = 252) -> pd.Series:
    """Annualize period returns using compound growth.

    Args:
        returns (pd.Series): Series of period returns to annualize.
        periods_per_year (int): Number of periods per year. Defaults to 252 (trading days).

    Returns:
        pd.Series: Series of annualized returns computed as ``(1 + r)^periods_per_year - 1``
            with the same index as ``returns``.

<<<<<<< HEAD
def annualize_returns(returns: pd.Series, periods_per_year: int = 252) -> pd.Series:
    """
    Convert periodic returns to annualized returns by compounding to the specified number of periods per year.
    
    Parameters:
        returns (pd.Series): Series of periodic returns (each element is the return for one period). The input index is preserved.
        periods_per_year (int): Number of compounding periods per year (must be greater than 0).
    
    Returns:
        pd.Series: Series of annualized returns computed as (1 + r) ** periods_per_year - 1 for each input return r, aligned with the input index.
    
    Raises:
        TypeError: If `returns` is not a pandas Series.
        ValueError: If `periods_per_year` is not greater than 0.
=======
    Raises:
        TypeError: If ``returns`` is not a pandas Series.
        ValueError: If ``periods_per_year`` is not positive.
>>>>>>> 8d7bc50e
    """
    if not isinstance(returns, pd.Series):
        raise TypeError("returns must be a pandas Series")
    if periods_per_year <= 0:
        raise ValueError("periods_per_year must be positive")

<<<<<<< HEAD
    return (1 + returns) ** periods_per_year - 1


def compute_total_return(cumulative_returns: pd.Series) -> float:
    """
    Calculate the total return represented by a cumulative returns series.
    
    Parameters:
        cumulative_returns (pd.Series): Series of cumulative returns preserving index and length (typically starting at 1.0).
    
    Returns:
        float: Total return equal to the final cumulative value minus 1.0.
    """
    if not isinstance(cumulative_returns, pd.Series):
        raise TypeError("cumulative_returns must be a pandas Series")

    if len(cumulative_returns) == 0:
        raise ValueError("cumulative_returns series cannot be empty")

    return float(cumulative_returns.iloc[-1] - 1.0)
=======
    return (1 + returns) ** periods_per_year - 1
>>>>>>> 8d7bc50e
<|MERGE_RESOLUTION|>--- conflicted
+++ resolved
@@ -6,7 +6,6 @@
 
 
 def compute_daily_returns(prices: pd.Series) -> pd.Series:
-<<<<<<< HEAD
     """
     Compute daily percentage returns from a price series.
     
@@ -19,20 +18,6 @@
     Raises:
     	TypeError: If `prices` is not a pandas Series.
     	ValueError: If `prices` is empty, contains non-numeric values, or contains negative values.
-=======
-    """Compute period-over-period percentage returns from a price series.
-
-    Args:
-        prices (pd.Series): Series of prices; must be non-empty, numeric, and contain no negative values.
-
-    Returns:
-        pd.Series: Series of daily returns computed as ``(P_t / P_{t-1}) - 1`` with
-            the same index as ``prices``. The first element will be ``NaN``.
-
-    Raises:
-        TypeError: If ``prices`` is not a pandas Series.
-        ValueError: If ``prices`` is empty or contains negative values.
->>>>>>> 8d7bc50e
     """
     if not isinstance(prices, pd.Series):
         raise TypeError("prices must be a pandas Series")
@@ -46,7 +31,6 @@
 
 
 def compute_cumulative_returns(returns: pd.Series) -> pd.Series:
-<<<<<<< HEAD
     """
     Compute cumulative value series from periodic returns, initializing the starting value to 1.0.
     
@@ -59,16 +43,6 @@
     Raises:
         TypeError: If `returns` is not a pandas Series.
         ValueError: If `returns` is empty or contains non-numeric (non-NaN) values.
-=======
-    """Compute cumulative returns from a series of period returns.
-
-    Args:
-        returns (pd.Series): Series of period returns. NaN values are treated as zero returns.
-
-    Returns:
-        pd.Series: Series of cumulative returns computed as the cumulative product of (1 + r_t),
-            with the same index as ``returns``.
->>>>>>> 8d7bc50e
     """
     return (1 + returns.fillna(0)).cumprod()
 
@@ -97,7 +71,6 @@
         pd.Series: Series of annualized returns computed as ``(1 + r)^periods_per_year - 1``
             with the same index as ``returns``.
 
-<<<<<<< HEAD
 def annualize_returns(returns: pd.Series, periods_per_year: int = 252) -> pd.Series:
     """
     Convert periodic returns to annualized returns by compounding to the specified number of periods per year.
@@ -112,18 +85,12 @@
     Raises:
         TypeError: If `returns` is not a pandas Series.
         ValueError: If `periods_per_year` is not greater than 0.
-=======
-    Raises:
-        TypeError: If ``returns`` is not a pandas Series.
-        ValueError: If ``periods_per_year`` is not positive.
->>>>>>> 8d7bc50e
     """
     if not isinstance(returns, pd.Series):
         raise TypeError("returns must be a pandas Series")
     if periods_per_year <= 0:
         raise ValueError("periods_per_year must be positive")
 
-<<<<<<< HEAD
     return (1 + returns) ** periods_per_year - 1
 
 
@@ -143,7 +110,4 @@
     if len(cumulative_returns) == 0:
         raise ValueError("cumulative_returns series cannot be empty")
 
-    return float(cumulative_returns.iloc[-1] - 1.0)
-=======
-    return (1 + returns) ** periods_per_year - 1
->>>>>>> 8d7bc50e
+    return float(cumulative_returns.iloc[-1] - 1.0)